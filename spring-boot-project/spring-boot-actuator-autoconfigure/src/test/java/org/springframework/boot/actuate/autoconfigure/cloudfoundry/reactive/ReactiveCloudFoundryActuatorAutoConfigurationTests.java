/*
 * Copyright 2012-2019 the original author or authors.
 *
 * Licensed under the Apache License, Version 2.0 (the "License");
 * you may not use this file except in compliance with the License.
 * You may obtain a copy of the License at
 *
 *      https://www.apache.org/licenses/LICENSE-2.0
 *
 * Unless required by applicable law or agreed to in writing, software
 * distributed under the License is distributed on an "AS IS" BASIS,
 * WITHOUT WARRANTIES OR CONDITIONS OF ANY KIND, either express or implied.
 * See the License for the specific language governing permissions and
 * limitations under the License.
 */

package org.springframework.boot.actuate.autoconfigure.cloudfoundry.reactive;

import java.time.Duration;
import java.util.Arrays;
import java.util.Collection;
import java.util.List;
import java.util.stream.Collectors;

import javax.net.ssl.SSLException;

import org.junit.After;
import org.junit.Test;
import reactor.netty.http.HttpResources;

import org.springframework.boot.actuate.autoconfigure.endpoint.EndpointAutoConfiguration;
import org.springframework.boot.actuate.autoconfigure.endpoint.web.WebEndpointAutoConfiguration;
import org.springframework.boot.actuate.autoconfigure.health.HealthEndpointAutoConfiguration;
import org.springframework.boot.actuate.autoconfigure.health.HealthIndicatorAutoConfiguration;
import org.springframework.boot.actuate.autoconfigure.web.server.ManagementContextAutoConfiguration;
import org.springframework.boot.actuate.endpoint.EndpointId;
import org.springframework.boot.actuate.endpoint.ExposableEndpoint;
import org.springframework.boot.actuate.endpoint.annotation.Endpoint;
import org.springframework.boot.actuate.endpoint.annotation.ReadOperation;
import org.springframework.boot.actuate.endpoint.http.ActuatorMediaType;
import org.springframework.boot.actuate.endpoint.web.EndpointMapping;
import org.springframework.boot.actuate.endpoint.web.ExposableWebEndpoint;
import org.springframework.boot.actuate.endpoint.web.WebOperation;
import org.springframework.boot.autoconfigure.AutoConfigurations;
import org.springframework.boot.autoconfigure.context.PropertyPlaceholderAutoConfiguration;
import org.springframework.boot.autoconfigure.http.HttpMessageConvertersAutoConfiguration;
import org.springframework.boot.autoconfigure.jackson.JacksonAutoConfiguration;
import org.springframework.boot.autoconfigure.security.reactive.ReactiveSecurityAutoConfiguration;
import org.springframework.boot.autoconfigure.security.reactive.ReactiveUserDetailsServiceAutoConfiguration;
import org.springframework.boot.autoconfigure.web.reactive.WebFluxAutoConfiguration;
import org.springframework.boot.autoconfigure.web.reactive.function.client.WebClientAutoConfiguration;
import org.springframework.boot.test.context.runner.ReactiveWebApplicationContextRunner;
import org.springframework.boot.web.reactive.function.client.WebClientCustomizer;
import org.springframework.context.ApplicationContext;
import org.springframework.context.annotation.Bean;
import org.springframework.context.annotation.Configuration;
import org.springframework.http.HttpMethod;
import org.springframework.mock.http.server.reactive.MockServerHttpRequest;
import org.springframework.mock.web.server.MockServerWebExchange;
import org.springframework.security.web.server.SecurityWebFilterChain;
import org.springframework.security.web.server.WebFilterChainProxy;
import org.springframework.test.util.ReflectionTestUtils;
import org.springframework.test.web.reactive.server.WebTestClient;
import org.springframework.web.cors.CorsConfiguration;
import org.springframework.web.reactive.function.client.WebClient;

import static org.assertj.core.api.Assertions.assertThat;
import static org.assertj.core.api.Assertions.assertThatExceptionOfType;
import static org.mockito.Mockito.mock;

/**
 * Tests for {@link ReactiveCloudFoundryActuatorAutoConfiguration}.
 *
 * @author Madhura Bhave
 */
public class ReactiveCloudFoundryActuatorAutoConfigurationTests {

	private final ReactiveWebApplicationContextRunner contextRunner = new ReactiveWebApplicationContextRunner()
			.withConfiguration(AutoConfigurations.of(ReactiveSecurityAutoConfiguration.class,
					ReactiveUserDetailsServiceAutoConfiguration.class, WebFluxAutoConfiguration.class,
					JacksonAutoConfiguration.class, HttpMessageConvertersAutoConfiguration.class,
					PropertyPlaceholderAutoConfiguration.class, WebClientCustomizerConfig.class,
					WebClientAutoConfiguration.class, ManagementContextAutoConfiguration.class,
					EndpointAutoConfiguration.class, WebEndpointAutoConfiguration.class,
<<<<<<< HEAD
					HealthIndicatorAutoConfiguration.class,
					HealthEndpointAutoConfiguration.class,
					ReactiveCloudFoundryActuatorAutoConfiguration.class));
=======
					HealthEndpointAutoConfiguration.class, ReactiveCloudFoundryActuatorAutoConfiguration.class));
>>>>>>> c6c139d9

	@After
	public void close() {
		HttpResources.reset();
	}

	@Test
	public void cloudFoundryPlatformActive() {
		this.contextRunner.withPropertyValues("VCAP_APPLICATION:---", "vcap.application.application_id:my-app-id",
				"vcap.application.cf_api:https://my-cloud-controller.com").run((context) -> {
					CloudFoundryWebFluxEndpointHandlerMapping handlerMapping = getHandlerMapping(context);
					EndpointMapping endpointMapping = (EndpointMapping) ReflectionTestUtils.getField(handlerMapping,
							"endpointMapping");
					assertThat(endpointMapping.getPath()).isEqualTo("/cloudfoundryapplication");
					CorsConfiguration corsConfiguration = (CorsConfiguration) ReflectionTestUtils
							.getField(handlerMapping, "corsConfiguration");
					assertThat(corsConfiguration.getAllowedOrigins()).contains("*");
					assertThat(corsConfiguration.getAllowedMethods())
							.containsAll(Arrays.asList(HttpMethod.GET.name(), HttpMethod.POST.name()));
					assertThat(corsConfiguration.getAllowedHeaders())
							.containsAll(Arrays.asList("Authorization", "X-Cf-App-Instance", "Content-Type"));
				});
	}

	@Test
	public void cloudfoundryapplicationProducesActuatorMediaType() {
		this.contextRunner.withPropertyValues("VCAP_APPLICATION:---", "vcap.application.application_id:my-app-id",
				"vcap.application.cf_api:https://my-cloud-controller.com").run((context) -> {
					WebTestClient webTestClient = WebTestClient.bindToApplicationContext(context).build();
					webTestClient.get().uri("/cloudfoundryapplication").header("Content-Type",
							ActuatorMediaType.V2_JSON + ";charset=UTF-8");
				});
	}

	@Test
	public void cloudFoundryPlatformActiveSetsApplicationId() {
		this.contextRunner.withPropertyValues("VCAP_APPLICATION:---", "vcap.application.application_id:my-app-id",
				"vcap.application.cf_api:https://my-cloud-controller.com").run((context) -> {
					CloudFoundryWebFluxEndpointHandlerMapping handlerMapping = getHandlerMapping(context);
					Object interceptor = ReflectionTestUtils.getField(handlerMapping, "securityInterceptor");
					String applicationId = (String) ReflectionTestUtils.getField(interceptor, "applicationId");
					assertThat(applicationId).isEqualTo("my-app-id");
				});
	}

	@Test
	public void cloudFoundryPlatformActiveSetsCloudControllerUrl() {
		this.contextRunner.withPropertyValues("VCAP_APPLICATION:---", "vcap.application.application_id:my-app-id",
				"vcap.application.cf_api:https://my-cloud-controller.com").run((context) -> {
					CloudFoundryWebFluxEndpointHandlerMapping handlerMapping = getHandlerMapping(context);
					Object interceptor = ReflectionTestUtils.getField(handlerMapping, "securityInterceptor");
					Object interceptorSecurityService = ReflectionTestUtils.getField(interceptor,
							"cloudFoundrySecurityService");
					String cloudControllerUrl = (String) ReflectionTestUtils.getField(interceptorSecurityService,
							"cloudControllerUrl");
					assertThat(cloudControllerUrl).isEqualTo("https://my-cloud-controller.com");
				});
	}

	@Test
	public void cloudFoundryPlatformActiveAndCloudControllerUrlNotPresent() {
		this.contextRunner.withPropertyValues("VCAP_APPLICATION:---", "vcap.application.application_id:my-app-id")
				.run((context) -> {
					CloudFoundryWebFluxEndpointHandlerMapping handlerMapping = context.getBean(
							"cloudFoundryWebFluxEndpointHandlerMapping",
							CloudFoundryWebFluxEndpointHandlerMapping.class);
					Object securityInterceptor = ReflectionTestUtils.getField(handlerMapping, "securityInterceptor");
					Object interceptorSecurityService = ReflectionTestUtils.getField(securityInterceptor,
							"cloudFoundrySecurityService");
					assertThat(interceptorSecurityService).isNull();
				});
	}

	@Test
	@SuppressWarnings("unchecked")
	public void cloudFoundryPathsIgnoredBySpringSecurity() {
		this.contextRunner.withPropertyValues("VCAP_APPLICATION:---", "vcap.application.application_id:my-app-id",
				"vcap.application.cf_api:https://my-cloud-controller.com").run((context) -> {
					WebFilterChainProxy chainProxy = context.getBean(WebFilterChainProxy.class);
					List<SecurityWebFilterChain> filters = (List<SecurityWebFilterChain>) ReflectionTestUtils
							.getField(chainProxy, "filters");
					Boolean cfRequestMatches = filters.get(0)
							.matches(MockServerWebExchange
									.from(MockServerHttpRequest.get("/cloudfoundryapplication/my-path").build()))
							.block(Duration.ofSeconds(30));
					Boolean otherRequestMatches = filters.get(0)
							.matches(MockServerWebExchange.from(MockServerHttpRequest.get("/some-other-path").build()))
							.block(Duration.ofSeconds(30));
					assertThat(cfRequestMatches).isTrue();
					assertThat(otherRequestMatches).isFalse();
					otherRequestMatches = filters.get(1)
							.matches(MockServerWebExchange.from(MockServerHttpRequest.get("/some-other-path").build()))
							.block(Duration.ofSeconds(30));
					assertThat(otherRequestMatches).isTrue();
				});

	}

	@Test
	public void cloudFoundryPlatformInactive() {
		this.contextRunner.run(
				(context) -> assertThat(context.containsBean("cloudFoundryWebFluxEndpointHandlerMapping")).isFalse());
	}

	@Test
	public void cloudFoundryManagementEndpointsDisabled() {
		this.contextRunner.withPropertyValues("VCAP_APPLICATION=---", "management.cloudfoundry.enabled:false").run(
				(context) -> assertThat(context.containsBean("cloudFoundryWebFluxEndpointHandlerMapping")).isFalse());
	}

	@Test
	public void allEndpointsAvailableUnderCloudFoundryWithoutEnablingWebIncludes() {
		this.contextRunner.withUserConfiguration(TestConfiguration.class).withPropertyValues("VCAP_APPLICATION:---",
				"vcap.application.application_id:my-app-id", "vcap.application.cf_api:https://my-cloud-controller.com")
				.run((context) -> {
					CloudFoundryWebFluxEndpointHandlerMapping handlerMapping = getHandlerMapping(context);
					Collection<ExposableWebEndpoint> endpoints = handlerMapping.getEndpoints();
					List<EndpointId> endpointIds = endpoints.stream().map(ExposableEndpoint::getEndpointId)
							.collect(Collectors.toList());
					assertThat(endpointIds).contains(EndpointId.of("test"));
				});
	}

	@Test
	public void endpointPathCustomizationIsNotApplied() {
		this.contextRunner.withUserConfiguration(TestConfiguration.class).withPropertyValues("VCAP_APPLICATION:---",
				"vcap.application.application_id:my-app-id", "vcap.application.cf_api:https://my-cloud-controller.com")
				.run((context) -> {
					CloudFoundryWebFluxEndpointHandlerMapping handlerMapping = getHandlerMapping(context);
					Collection<ExposableWebEndpoint> endpoints = handlerMapping.getEndpoints();
					ExposableWebEndpoint endpoint = endpoints.stream()
							.filter((candidate) -> EndpointId.of("test").equals(candidate.getEndpointId())).findFirst()
							.get();
					assertThat(endpoint.getOperations()).hasSize(1);
					WebOperation operation = endpoint.getOperations().iterator().next();
					assertThat(operation.getRequestPredicate().getPath()).isEqualTo("test");
				});
	}

	@Test
	public void healthEndpointInvokerShouldBeCloudFoundryWebExtension() {
		this.contextRunner.withConfiguration(AutoConfigurations.of(HealthEndpointAutoConfiguration.class))
				.withPropertyValues("VCAP_APPLICATION:---", "vcap.application.application_id:my-app-id",
						"vcap.application.cf_api:https://my-cloud-controller.com")
				.run((context) -> {
					Collection<ExposableWebEndpoint> endpoints = getHandlerMapping(context).getEndpoints();
					ExposableWebEndpoint endpoint = endpoints.iterator().next();
<<<<<<< HEAD
					assertThat(endpoint.getOperations()).hasSize(3);
					WebOperation webOperation = findOperationWithRequestPath(endpoint,
							"health");
					Object invoker = ReflectionTestUtils.getField(webOperation,
							"invoker");
=======
					WebOperation webOperation = endpoint.getOperations().iterator().next();
					Object invoker = ReflectionTestUtils.getField(webOperation, "invoker");
>>>>>>> c6c139d9
					assertThat(ReflectionTestUtils.getField(invoker, "target"))
							.isInstanceOf(CloudFoundryReactiveHealthEndpointWebExtension.class);
				});
	}

	@Test
	public void skipSslValidation() {
		this.contextRunner.withConfiguration(AutoConfigurations.of(HealthEndpointAutoConfiguration.class))
				.withPropertyValues("VCAP_APPLICATION:---", "vcap.application.application_id:my-app-id",
						"vcap.application.cf_api:https://my-cloud-controller.com",
						"management.cloudfoundry.skip-ssl-validation:true")
				.run((context) -> {
					CloudFoundryWebFluxEndpointHandlerMapping handlerMapping = getHandlerMapping(context);
					Object interceptor = ReflectionTestUtils.getField(handlerMapping, "securityInterceptor");
					Object interceptorSecurityService = ReflectionTestUtils.getField(interceptor,
							"cloudFoundrySecurityService");
					WebClient webClient = (WebClient) ReflectionTestUtils.getField(interceptorSecurityService,
							"webClient");
					webClient.get().uri("https://self-signed.badssl.com/").exchange().block(Duration.ofSeconds(30));
				});
	}

	@Test
	public void sslValidationNotSkippedByDefault() {
		this.contextRunner.withConfiguration(AutoConfigurations.of(HealthEndpointAutoConfiguration.class))
				.withPropertyValues("VCAP_APPLICATION:---", "vcap.application.application_id:my-app-id",
						"vcap.application.cf_api:https://my-cloud-controller.com")
				.run((context) -> {
<<<<<<< HEAD
					CloudFoundryWebFluxEndpointHandlerMapping handlerMapping = getHandlerMapping(
							context);
					Object interceptor = ReflectionTestUtils.getField(handlerMapping,
							"securityInterceptor");
					Object interceptorSecurityService = ReflectionTestUtils
							.getField(interceptor, "cloudFoundrySecurityService");
					WebClient webClient = (WebClient) ReflectionTestUtils
							.getField(interceptorSecurityService, "webClient");
					assertThatExceptionOfType(RuntimeException.class)
							.isThrownBy(() -> webClient.get()
									.uri("https://self-signed.badssl.com/").exchange()
									.block(Duration.ofSeconds(30)))
							.withCauseInstanceOf(SSLException.class);
=======
					CloudFoundryWebFluxEndpointHandlerMapping handlerMapping = getHandlerMapping(context);
					Object interceptor = ReflectionTestUtils.getField(handlerMapping, "securityInterceptor");
					Object interceptorSecurityService = ReflectionTestUtils.getField(interceptor,
							"cloudFoundrySecurityService");
					WebClient webClient = (WebClient) ReflectionTestUtils.getField(interceptorSecurityService,
							"webClient");
					this.thrown.expectCause(instanceOf(SSLException.class));
					webClient.get().uri("https://self-signed.badssl.com/").exchange().block(Duration.ofSeconds(30));
>>>>>>> c6c139d9
				});
	}

	private CloudFoundryWebFluxEndpointHandlerMapping getHandlerMapping(ApplicationContext context) {
		return context.getBean("cloudFoundryWebFluxEndpointHandlerMapping",
				CloudFoundryWebFluxEndpointHandlerMapping.class);
	}

	private WebOperation findOperationWithRequestPath(ExposableWebEndpoint endpoint,
			String requestPath) {
		for (WebOperation operation : endpoint.getOperations()) {
			if (operation.getRequestPredicate().getPath().equals(requestPath)) {
				return operation;
			}
		}
		throw new IllegalStateException("No operation found with request path "
				+ requestPath + " from " + endpoint.getOperations());
	}

	@Configuration
	static class TestConfiguration {

		@Bean
		public TestEndpoint testEndpoint() {
			return new TestEndpoint();
		}

	}

	@Endpoint(id = "test")
	static class TestEndpoint {

		@ReadOperation
		public String hello() {
			return "hello world";
		}

	}

	@Configuration
	static class WebClientCustomizerConfig {

		@Bean
		public WebClientCustomizer webClientCustomizer() {
			return mock(WebClientCustomizer.class);
		}

	}

}<|MERGE_RESOLUTION|>--- conflicted
+++ resolved
@@ -82,13 +82,8 @@
 					PropertyPlaceholderAutoConfiguration.class, WebClientCustomizerConfig.class,
 					WebClientAutoConfiguration.class, ManagementContextAutoConfiguration.class,
 					EndpointAutoConfiguration.class, WebEndpointAutoConfiguration.class,
-<<<<<<< HEAD
-					HealthIndicatorAutoConfiguration.class,
-					HealthEndpointAutoConfiguration.class,
+					HealthIndicatorAutoConfiguration.class, HealthEndpointAutoConfiguration.class,
 					ReactiveCloudFoundryActuatorAutoConfiguration.class));
-=======
-					HealthEndpointAutoConfiguration.class, ReactiveCloudFoundryActuatorAutoConfiguration.class));
->>>>>>> c6c139d9
 
 	@After
 	public void close() {
@@ -236,16 +231,9 @@
 				.run((context) -> {
 					Collection<ExposableWebEndpoint> endpoints = getHandlerMapping(context).getEndpoints();
 					ExposableWebEndpoint endpoint = endpoints.iterator().next();
-<<<<<<< HEAD
 					assertThat(endpoint.getOperations()).hasSize(3);
-					WebOperation webOperation = findOperationWithRequestPath(endpoint,
-							"health");
-					Object invoker = ReflectionTestUtils.getField(webOperation,
-							"invoker");
-=======
-					WebOperation webOperation = endpoint.getOperations().iterator().next();
+					WebOperation webOperation = findOperationWithRequestPath(endpoint, "health");
 					Object invoker = ReflectionTestUtils.getField(webOperation, "invoker");
->>>>>>> c6c139d9
 					assertThat(ReflectionTestUtils.getField(invoker, "target"))
 							.isInstanceOf(CloudFoundryReactiveHealthEndpointWebExtension.class);
 				});
@@ -274,30 +262,15 @@
 				.withPropertyValues("VCAP_APPLICATION:---", "vcap.application.application_id:my-app-id",
 						"vcap.application.cf_api:https://my-cloud-controller.com")
 				.run((context) -> {
-<<<<<<< HEAD
-					CloudFoundryWebFluxEndpointHandlerMapping handlerMapping = getHandlerMapping(
-							context);
-					Object interceptor = ReflectionTestUtils.getField(handlerMapping,
-							"securityInterceptor");
-					Object interceptorSecurityService = ReflectionTestUtils
-							.getField(interceptor, "cloudFoundrySecurityService");
-					WebClient webClient = (WebClient) ReflectionTestUtils
-							.getField(interceptorSecurityService, "webClient");
-					assertThatExceptionOfType(RuntimeException.class)
-							.isThrownBy(() -> webClient.get()
-									.uri("https://self-signed.badssl.com/").exchange()
-									.block(Duration.ofSeconds(30)))
-							.withCauseInstanceOf(SSLException.class);
-=======
 					CloudFoundryWebFluxEndpointHandlerMapping handlerMapping = getHandlerMapping(context);
 					Object interceptor = ReflectionTestUtils.getField(handlerMapping, "securityInterceptor");
 					Object interceptorSecurityService = ReflectionTestUtils.getField(interceptor,
 							"cloudFoundrySecurityService");
 					WebClient webClient = (WebClient) ReflectionTestUtils.getField(interceptorSecurityService,
 							"webClient");
-					this.thrown.expectCause(instanceOf(SSLException.class));
-					webClient.get().uri("https://self-signed.badssl.com/").exchange().block(Duration.ofSeconds(30));
->>>>>>> c6c139d9
+					assertThatExceptionOfType(RuntimeException.class).isThrownBy(() -> webClient.get()
+							.uri("https://self-signed.badssl.com/").exchange().block(Duration.ofSeconds(30)))
+							.withCauseInstanceOf(SSLException.class);
 				});
 	}
 
@@ -306,15 +279,14 @@
 				CloudFoundryWebFluxEndpointHandlerMapping.class);
 	}
 
-	private WebOperation findOperationWithRequestPath(ExposableWebEndpoint endpoint,
-			String requestPath) {
+	private WebOperation findOperationWithRequestPath(ExposableWebEndpoint endpoint, String requestPath) {
 		for (WebOperation operation : endpoint.getOperations()) {
 			if (operation.getRequestPredicate().getPath().equals(requestPath)) {
 				return operation;
 			}
 		}
-		throw new IllegalStateException("No operation found with request path "
-				+ requestPath + " from " + endpoint.getOperations());
+		throw new IllegalStateException(
+				"No operation found with request path " + requestPath + " from " + endpoint.getOperations());
 	}
 
 	@Configuration
