/*
 * Copyright 2012-2019 the original author or authors.
 *
 * Licensed under the Apache License, Version 2.0 (the "License");
 * you may not use this file except in compliance with the License.
 * You may obtain a copy of the License at
 *
 *      https://www.apache.org/licenses/LICENSE-2.0
 *
 * Unless required by applicable law or agreed to in writing, software
 * distributed under the License is distributed on an "AS IS" BASIS,
 * WITHOUT WARRANTIES OR CONDITIONS OF ANY KIND, either express or implied.
 * See the License for the specific language governing permissions and
 * limitations under the License.
 */

package org.springframework.boot.autoconfigure.web.servlet;

import java.time.Duration;
import java.util.Arrays;
import java.util.List;
import java.util.ListIterator;
import java.util.Map;
import java.util.Optional;

import javax.servlet.Servlet;

import org.apache.commons.logging.Log;
import org.apache.commons.logging.LogFactory;

import org.springframework.beans.factory.BeanFactory;
import org.springframework.beans.factory.ListableBeanFactory;
import org.springframework.beans.factory.NoSuchBeanDefinitionException;
import org.springframework.beans.factory.ObjectProvider;
import org.springframework.beans.factory.annotation.Autowired;
import org.springframework.boot.autoconfigure.AutoConfigureAfter;
import org.springframework.boot.autoconfigure.AutoConfigureOrder;
import org.springframework.boot.autoconfigure.EnableAutoConfiguration;
import org.springframework.boot.autoconfigure.condition.ConditionalOnBean;
import org.springframework.boot.autoconfigure.condition.ConditionalOnClass;
import org.springframework.boot.autoconfigure.condition.ConditionalOnMissingBean;
import org.springframework.boot.autoconfigure.condition.ConditionalOnProperty;
import org.springframework.boot.autoconfigure.condition.ConditionalOnWebApplication;
import org.springframework.boot.autoconfigure.condition.ConditionalOnWebApplication.Type;
import org.springframework.boot.autoconfigure.http.HttpMessageConverters;
import org.springframework.boot.autoconfigure.task.TaskExecutionAutoConfiguration;
import org.springframework.boot.autoconfigure.template.TemplateAvailabilityProviders;
import org.springframework.boot.autoconfigure.validation.ValidationAutoConfiguration;
import org.springframework.boot.autoconfigure.validation.ValidatorAdapter;
import org.springframework.boot.autoconfigure.web.ConditionalOnEnabledResourceChain;
import org.springframework.boot.autoconfigure.web.ResourceProperties;
import org.springframework.boot.autoconfigure.web.ResourceProperties.Strategy;
import org.springframework.boot.autoconfigure.web.format.WebConversionService;
import org.springframework.boot.context.properties.EnableConfigurationProperties;
import org.springframework.boot.convert.ApplicationConversionService;
import org.springframework.boot.web.servlet.filter.OrderedFormContentFilter;
import org.springframework.boot.web.servlet.filter.OrderedHiddenHttpMethodFilter;
import org.springframework.boot.web.servlet.filter.OrderedRequestContextFilter;
import org.springframework.context.ApplicationContext;
import org.springframework.context.ResourceLoaderAware;
import org.springframework.context.annotation.Bean;
import org.springframework.context.annotation.Configuration;
import org.springframework.context.annotation.Import;
import org.springframework.context.annotation.Primary;
import org.springframework.core.Ordered;
import org.springframework.core.annotation.Order;
import org.springframework.core.io.Resource;
import org.springframework.core.io.ResourceLoader;
import org.springframework.core.task.AsyncTaskExecutor;
import org.springframework.format.FormatterRegistry;
import org.springframework.format.support.FormattingConversionService;
import org.springframework.http.CacheControl;
import org.springframework.http.MediaType;
import org.springframework.http.converter.HttpMessageConverter;
import org.springframework.util.ClassUtils;
import org.springframework.validation.DefaultMessageCodesResolver;
import org.springframework.validation.MessageCodesResolver;
import org.springframework.validation.Validator;
import org.springframework.web.HttpMediaTypeNotAcceptableException;
import org.springframework.web.accept.ContentNegotiationManager;
import org.springframework.web.accept.ContentNegotiationStrategy;
import org.springframework.web.accept.PathExtensionContentNegotiationStrategy;
import org.springframework.web.bind.support.ConfigurableWebBindingInitializer;
import org.springframework.web.context.request.NativeWebRequest;
import org.springframework.web.context.request.RequestAttributes;
import org.springframework.web.context.request.RequestContextListener;
import org.springframework.web.filter.FormContentFilter;
import org.springframework.web.filter.HiddenHttpMethodFilter;
import org.springframework.web.filter.RequestContextFilter;
import org.springframework.web.servlet.DispatcherServlet;
import org.springframework.web.servlet.HandlerExceptionResolver;
import org.springframework.web.servlet.LocaleResolver;
import org.springframework.web.servlet.View;
import org.springframework.web.servlet.ViewResolver;
import org.springframework.web.servlet.config.annotation.AsyncSupportConfigurer;
import org.springframework.web.servlet.config.annotation.ContentNegotiationConfigurer;
import org.springframework.web.servlet.config.annotation.DelegatingWebMvcConfiguration;
import org.springframework.web.servlet.config.annotation.EnableWebMvc;
import org.springframework.web.servlet.config.annotation.PathMatchConfigurer;
import org.springframework.web.servlet.config.annotation.ResourceChainRegistration;
import org.springframework.web.servlet.config.annotation.ResourceHandlerRegistration;
import org.springframework.web.servlet.config.annotation.ResourceHandlerRegistry;
import org.springframework.web.servlet.config.annotation.WebMvcConfigurationSupport;
import org.springframework.web.servlet.config.annotation.WebMvcConfigurer;
import org.springframework.web.servlet.handler.AbstractHandlerExceptionResolver;
import org.springframework.web.servlet.i18n.AcceptHeaderLocaleResolver;
import org.springframework.web.servlet.i18n.FixedLocaleResolver;
import org.springframework.web.servlet.mvc.method.annotation.ExceptionHandlerExceptionResolver;
import org.springframework.web.servlet.mvc.method.annotation.RequestMappingHandlerAdapter;
import org.springframework.web.servlet.mvc.method.annotation.RequestMappingHandlerMapping;
import org.springframework.web.servlet.resource.AppCacheManifestTransformer;
import org.springframework.web.servlet.resource.EncodedResourceResolver;
import org.springframework.web.servlet.resource.ResourceResolver;
import org.springframework.web.servlet.resource.ResourceUrlProvider;
import org.springframework.web.servlet.resource.VersionResourceResolver;
import org.springframework.web.servlet.view.BeanNameViewResolver;
import org.springframework.web.servlet.view.ContentNegotiatingViewResolver;
import org.springframework.web.servlet.view.InternalResourceViewResolver;

/**
 * {@link EnableAutoConfiguration Auto-configuration} for {@link EnableWebMvc Web MVC}.
 *
 * @author Phillip Webb
 * @author Dave Syer
 * @author Andy Wilkinson
 * @author Sébastien Deleuze
 * @author Eddú Meléndez
 * @author Stephane Nicoll
 * @author Kristine Jetzke
 * @author Bruce Brouwer
 * @author Artsiom Yudovin
 * @since 2.0.0
 */
@Configuration(proxyBeanMethods = false)
@ConditionalOnWebApplication(type = Type.SERVLET)
@ConditionalOnClass({ Servlet.class, DispatcherServlet.class, WebMvcConfigurer.class })
@ConditionalOnMissingBean(WebMvcConfigurationSupport.class)
@AutoConfigureOrder(Ordered.HIGHEST_PRECEDENCE + 10)
@AutoConfigureAfter({ DispatcherServletAutoConfiguration.class, TaskExecutionAutoConfiguration.class,
		ValidationAutoConfiguration.class })
public class WebMvcAutoConfiguration {

	public static final String DEFAULT_PREFIX = "";

	public static final String DEFAULT_SUFFIX = "";

	private static final String[] SERVLET_LOCATIONS = { "/" };

	@Bean
	@ConditionalOnMissingBean(HiddenHttpMethodFilter.class)
	@ConditionalOnProperty(prefix = "spring.mvc.hiddenmethod.filter", name = "enabled", matchIfMissing = false)
	public OrderedHiddenHttpMethodFilter hiddenHttpMethodFilter() {
		return new OrderedHiddenHttpMethodFilter();
	}

	@Bean
	@ConditionalOnMissingBean(FormContentFilter.class)
	@ConditionalOnProperty(prefix = "spring.mvc.formcontent.filter", name = "enabled", matchIfMissing = true)
	public OrderedFormContentFilter formContentFilter() {
		return new OrderedFormContentFilter();
	}

	static String[] getResourceLocations(String[] staticLocations) {
		String[] locations = new String[staticLocations.length + SERVLET_LOCATIONS.length];
		System.arraycopy(staticLocations, 0, locations, 0, staticLocations.length);
		System.arraycopy(SERVLET_LOCATIONS, 0, locations, staticLocations.length, SERVLET_LOCATIONS.length);
		return locations;
	}

	// Defined as a nested config to ensure WebMvcConfigurer is not read when not
	// on the classpath
	@Configuration(proxyBeanMethods = false)
	@Import(EnableWebMvcConfiguration.class)
	@EnableConfigurationProperties({ WebMvcProperties.class, ResourceProperties.class })
	@Order(0)
	public static class WebMvcAutoConfigurationAdapter implements WebMvcConfigurer {

		private static final Log logger = LogFactory.getLog(WebMvcConfigurer.class);

		private final ResourceProperties resourceProperties;

		private final WebMvcProperties mvcProperties;

		private final ListableBeanFactory beanFactory;

		private final ObjectProvider<HttpMessageConverters> messageConvertersProvider;

		final ResourceHandlerRegistrationCustomizer resourceHandlerRegistrationCustomizer;

		public WebMvcAutoConfigurationAdapter(ResourceProperties resourceProperties, WebMvcProperties mvcProperties,
				ListableBeanFactory beanFactory, ObjectProvider<HttpMessageConverters> messageConvertersProvider,
				ObjectProvider<ResourceHandlerRegistrationCustomizer> resourceHandlerRegistrationCustomizerProvider) {
			this.resourceProperties = resourceProperties;
			this.mvcProperties = mvcProperties;
			this.beanFactory = beanFactory;
			this.messageConvertersProvider = messageConvertersProvider;
			this.resourceHandlerRegistrationCustomizer = resourceHandlerRegistrationCustomizerProvider.getIfAvailable();
		}

		@Override
		public void configureMessageConverters(List<HttpMessageConverter<?>> converters) {
			this.messageConvertersProvider
					.ifAvailable((customConverters) -> converters.addAll(customConverters.getConverters()));
		}

		@Override
		public void configureAsyncSupport(AsyncSupportConfigurer configurer) {
			if (this.beanFactory.containsBean(TaskExecutionAutoConfiguration.APPLICATION_TASK_EXECUTOR_BEAN_NAME)) {
				Object taskExecutor = this.beanFactory
						.getBean(TaskExecutionAutoConfiguration.APPLICATION_TASK_EXECUTOR_BEAN_NAME);
				if (taskExecutor instanceof AsyncTaskExecutor) {
					configurer.setTaskExecutor(((AsyncTaskExecutor) taskExecutor));
				}
			}
			Duration timeout = this.mvcProperties.getAsync().getRequestTimeout();
			if (timeout != null) {
				configurer.setDefaultTimeout(timeout.toMillis());
			}
		}

		@Override
		public void configurePathMatch(PathMatchConfigurer configurer) {
			configurer.setUseSuffixPatternMatch(this.mvcProperties.getPathmatch().isUseSuffixPattern());
			configurer.setUseRegisteredSuffixPatternMatch(
					this.mvcProperties.getPathmatch().isUseRegisteredSuffixPattern());
		}

		@Override
		public void configureContentNegotiation(ContentNegotiationConfigurer configurer) {
			WebMvcProperties.Contentnegotiation contentnegotiation = this.mvcProperties.getContentnegotiation();
			configurer.favorPathExtension(contentnegotiation.isFavorPathExtension());
			configurer.favorParameter(contentnegotiation.isFavorParameter());
			if (contentnegotiation.getParameterName() != null) {
				configurer.parameterName(contentnegotiation.getParameterName());
			}
			Map<String, MediaType> mediaTypes = this.mvcProperties.getContentnegotiation().getMediaTypes();
			mediaTypes.forEach(configurer::mediaType);
		}

		@Bean
		@ConditionalOnMissingBean
		public InternalResourceViewResolver defaultViewResolver() {
			InternalResourceViewResolver resolver = new InternalResourceViewResolver();
			resolver.setPrefix(this.mvcProperties.getView().getPrefix());
			resolver.setSuffix(this.mvcProperties.getView().getSuffix());
			return resolver;
		}

		@Bean
		@ConditionalOnBean(View.class)
		@ConditionalOnMissingBean
		public BeanNameViewResolver beanNameViewResolver() {
			BeanNameViewResolver resolver = new BeanNameViewResolver();
			resolver.setOrder(Ordered.LOWEST_PRECEDENCE - 10);
			return resolver;
		}

		@Bean
		@ConditionalOnBean(ViewResolver.class)
		@ConditionalOnMissingBean(name = "viewResolver", value = ContentNegotiatingViewResolver.class)
		public ContentNegotiatingViewResolver viewResolver(BeanFactory beanFactory) {
			ContentNegotiatingViewResolver resolver = new ContentNegotiatingViewResolver();
			resolver.setContentNegotiationManager(beanFactory.getBean(ContentNegotiationManager.class));
			// ContentNegotiatingViewResolver uses all the other view resolvers to locate
			// a view so it should have a high precedence
			resolver.setOrder(Ordered.HIGHEST_PRECEDENCE);
			return resolver;
		}

		@Bean
		@ConditionalOnMissingBean
		@ConditionalOnProperty(prefix = "spring.mvc", name = "locale")
		public LocaleResolver localeResolver() {
			if (this.mvcProperties.getLocaleResolver() == WebMvcProperties.LocaleResolver.FIXED) {
				return new FixedLocaleResolver(this.mvcProperties.getLocale());
			}
			AcceptHeaderLocaleResolver localeResolver = new AcceptHeaderLocaleResolver();
			localeResolver.setDefaultLocale(this.mvcProperties.getLocale());
			return localeResolver;
		}

		@Override
		public MessageCodesResolver getMessageCodesResolver() {
			if (this.mvcProperties.getMessageCodesResolverFormat() != null) {
				DefaultMessageCodesResolver resolver = new DefaultMessageCodesResolver();
				resolver.setMessageCodeFormatter(this.mvcProperties.getMessageCodesResolverFormat());
				return resolver;
			}
			return null;
		}

		@Override
		public void addFormatters(FormatterRegistry registry) {
			ApplicationConversionService.addBeans(registry, this.beanFactory);
		}

		@Override
		public void addResourceHandlers(ResourceHandlerRegistry registry) {
			if (!this.resourceProperties.isAddMappings()) {
				logger.debug("Default resource handling disabled");
				return;
			}
			Duration cachePeriod = this.resourceProperties.getCache().getPeriod();
			CacheControl cacheControl = this.resourceProperties.getCache().getCachecontrol().toHttpCacheControl();
			if (!registry.hasMappingForPattern("/webjars/**")) {
				customizeResourceHandlerRegistration(registry.addResourceHandler("/webjars/**")
						.addResourceLocations("classpath:/META-INF/resources/webjars/")
						.setCachePeriod(getSeconds(cachePeriod)).setCacheControl(cacheControl));
			}
			String staticPathPattern = this.mvcProperties.getStaticPathPattern();
			if (!registry.hasMappingForPattern(staticPathPattern)) {
				customizeResourceHandlerRegistration(registry.addResourceHandler(staticPathPattern)
						.addResourceLocations(getResourceLocations(this.resourceProperties.getStaticLocations()))
						.setCachePeriod(getSeconds(cachePeriod)).setCacheControl(cacheControl));
			}
		}

		private Integer getSeconds(Duration cachePeriod) {
			return (cachePeriod != null) ? (int) cachePeriod.getSeconds() : null;
		}

		private void customizeResourceHandlerRegistration(ResourceHandlerRegistration registration) {
			if (this.resourceHandlerRegistrationCustomizer != null) {
				this.resourceHandlerRegistrationCustomizer.customize(registration);
			}
		}

		@Bean
		@ConditionalOnMissingBean({ RequestContextListener.class, RequestContextFilter.class })
		@ConditionalOnMissingFilterBean(RequestContextFilter.class)
		public static RequestContextFilter requestContextFilter() {
			return new OrderedRequestContextFilter();
		}

		@Configuration(proxyBeanMethods = false)
		@ConditionalOnProperty(value = "spring.mvc.favicon.enabled", matchIfMissing = true)
		public static class FaviconConfiguration implements WebMvcConfigurer {

			@Override
			public void addResourceHandlers(ResourceHandlerRegistry registry) {
				if (!registry.hasMappingForPattern("favicon.ico")) {
					registry.addResourceHandler("favicon.ico").addResourceLocations("classpath:favicon.ico");
				}
			}

		}

	}

	/**
	 * Configuration equivalent to {@code @EnableWebMvc}.
	 */
<<<<<<< HEAD
	@Configuration(proxyBeanMethods = false)
	public static class EnableWebMvcConfiguration extends DelegatingWebMvcConfiguration {
=======
	@Configuration
	public static class EnableWebMvcConfiguration extends DelegatingWebMvcConfiguration implements ResourceLoaderAware {

		private final ResourceProperties resourceProperties;
>>>>>>> 5f336432

		private final WebMvcProperties mvcProperties;

		private final ListableBeanFactory beanFactory;

		private final WebMvcRegistrations mvcRegistrations;

		private ResourceLoader resourceLoader;

		public EnableWebMvcConfiguration(ResourceProperties resourceProperties,
				ObjectProvider<WebMvcProperties> mvcPropertiesProvider,
				ObjectProvider<WebMvcRegistrations> mvcRegistrationsProvider, ListableBeanFactory beanFactory) {
			this.resourceProperties = resourceProperties;
			this.mvcProperties = mvcPropertiesProvider.getIfAvailable();
			this.mvcRegistrations = mvcRegistrationsProvider.getIfUnique();
			this.beanFactory = beanFactory;
		}

		@Bean
		@Override
		public RequestMappingHandlerAdapter requestMappingHandlerAdapter(
				ContentNegotiationManager mvcContentNegotiationManager,
				FormattingConversionService mvcConversionService, Validator mvcValidator) {
			RequestMappingHandlerAdapter adapter = super.requestMappingHandlerAdapter(mvcContentNegotiationManager,
					mvcConversionService, mvcValidator);
			adapter.setIgnoreDefaultModelOnRedirect(
					this.mvcProperties == null || this.mvcProperties.isIgnoreDefaultModelOnRedirect());
			return adapter;
		}

		@Override
		protected RequestMappingHandlerAdapter createRequestMappingHandlerAdapter() {
			if (this.mvcRegistrations != null && this.mvcRegistrations.getRequestMappingHandlerAdapter() != null) {
				return this.mvcRegistrations.getRequestMappingHandlerAdapter();
			}
			return super.createRequestMappingHandlerAdapter();
		}

		@Bean
		@Primary
		@Override
		public RequestMappingHandlerMapping requestMappingHandlerMapping(
				ContentNegotiationManager mvcContentNegotiationManager,
				FormattingConversionService mvcConversionService, ResourceUrlProvider mvcResourceUrlProvider) {
			// Must be @Primary for MvcUriComponentsBuilder to work
			return super.requestMappingHandlerMapping(mvcContentNegotiationManager, mvcConversionService,
					mvcResourceUrlProvider);
		}

		@Bean
		public WelcomePageHandlerMapping welcomePageHandlerMapping(ApplicationContext applicationContext) {
			WelcomePageHandlerMapping welcomePageHandlerMapping = new WelcomePageHandlerMapping(
					new TemplateAvailabilityProviders(applicationContext), applicationContext, getWelcomePage(),
					this.mvcProperties.getStaticPathPattern());
			welcomePageHandlerMapping.setInterceptors(getInterceptors());
			return welcomePageHandlerMapping;
		}

		private Optional<Resource> getWelcomePage() {
			String[] locations = getResourceLocations(this.resourceProperties.getStaticLocations());
			return Arrays.stream(locations).map(this::getIndexHtml).filter(this::isReadable).findFirst();
		}

		private Resource getIndexHtml(String location) {
			return this.resourceLoader.getResource(location + "index.html");
		}

		private boolean isReadable(Resource resource) {
			try {
				return resource.exists() && (resource.getURL() != null);
			}
			catch (Exception ex) {
				return false;
			}
		}

		@Bean
		@Override
		public FormattingConversionService mvcConversionService() {
			WebConversionService conversionService = new WebConversionService(this.mvcProperties.getDateFormat());
			addFormatters(conversionService);
			return conversionService;
		}

		@Bean
		@Override
		public Validator mvcValidator() {
			if (!ClassUtils.isPresent("javax.validation.Validator", getClass().getClassLoader())) {
				return super.mvcValidator();
			}
			return ValidatorAdapter.get(getApplicationContext(), getValidator());
		}

		@Override
		protected RequestMappingHandlerMapping createRequestMappingHandlerMapping() {
			if (this.mvcRegistrations != null && this.mvcRegistrations.getRequestMappingHandlerMapping() != null) {
				return this.mvcRegistrations.getRequestMappingHandlerMapping();
			}
			return super.createRequestMappingHandlerMapping();
		}

		@Override
		protected ConfigurableWebBindingInitializer getConfigurableWebBindingInitializer(
				FormattingConversionService mvcConversionService, Validator mvcValidator) {
			try {
				return this.beanFactory.getBean(ConfigurableWebBindingInitializer.class);
			}
			catch (NoSuchBeanDefinitionException ex) {
				return super.getConfigurableWebBindingInitializer(mvcConversionService, mvcValidator);
			}
		}

		@Override
		protected ExceptionHandlerExceptionResolver createExceptionHandlerExceptionResolver() {
			if (this.mvcRegistrations != null && this.mvcRegistrations.getExceptionHandlerExceptionResolver() != null) {
				return this.mvcRegistrations.getExceptionHandlerExceptionResolver();
			}
			return super.createExceptionHandlerExceptionResolver();
		}

		@Override
		protected void extendHandlerExceptionResolvers(List<HandlerExceptionResolver> exceptionResolvers) {
			super.extendHandlerExceptionResolvers(exceptionResolvers);
			if (this.mvcProperties.isLogResolvedException()) {
				for (HandlerExceptionResolver resolver : exceptionResolvers) {
					if (resolver instanceof AbstractHandlerExceptionResolver) {
						((AbstractHandlerExceptionResolver) resolver).setWarnLogCategory(resolver.getClass().getName());
					}
				}
			}
		}

		@Bean
		@Override
		public ContentNegotiationManager mvcContentNegotiationManager() {
			ContentNegotiationManager manager = super.mvcContentNegotiationManager();
			List<ContentNegotiationStrategy> strategies = manager.getStrategies();
			ListIterator<ContentNegotiationStrategy> iterator = strategies.listIterator();
			while (iterator.hasNext()) {
				ContentNegotiationStrategy strategy = iterator.next();
				if (strategy instanceof PathExtensionContentNegotiationStrategy) {
					iterator.set(new OptionalPathExtensionContentNegotiationStrategy(strategy));
				}
			}
			return manager;
		}

		@Override
		public void setResourceLoader(ResourceLoader resourceLoader) {
			this.resourceLoader = resourceLoader;
		}

	}

	@Configuration(proxyBeanMethods = false)
	@ConditionalOnEnabledResourceChain
	static class ResourceChainCustomizerConfiguration {

		@Bean
		ResourceChainResourceHandlerRegistrationCustomizer resourceHandlerRegistrationCustomizer() {
			return new ResourceChainResourceHandlerRegistrationCustomizer();
		}

	}

	interface ResourceHandlerRegistrationCustomizer {

		void customize(ResourceHandlerRegistration registration);

	}

	static class ResourceChainResourceHandlerRegistrationCustomizer implements ResourceHandlerRegistrationCustomizer {

		@Autowired
		private ResourceProperties resourceProperties = new ResourceProperties();

		@Override
		public void customize(ResourceHandlerRegistration registration) {
			ResourceProperties.Chain properties = this.resourceProperties.getChain();
			configureResourceChain(properties, registration.resourceChain(properties.isCache()));
		}

		private void configureResourceChain(ResourceProperties.Chain properties, ResourceChainRegistration chain) {
			Strategy strategy = properties.getStrategy();
			if (properties.isCompressed()) {
				chain.addResolver(new EncodedResourceResolver());
			}
			if (strategy.getFixed().isEnabled() || strategy.getContent().isEnabled()) {
				chain.addResolver(getVersionResourceResolver(strategy));
			}
			if (properties.isHtmlApplicationCache()) {
				chain.addTransformer(new AppCacheManifestTransformer());
			}
		}

		private ResourceResolver getVersionResourceResolver(ResourceProperties.Strategy properties) {
			VersionResourceResolver resolver = new VersionResourceResolver();
			if (properties.getFixed().isEnabled()) {
				String version = properties.getFixed().getVersion();
				String[] paths = properties.getFixed().getPaths();
				resolver.addFixedVersionStrategy(version, paths);
			}
			if (properties.getContent().isEnabled()) {
				String[] paths = properties.getContent().getPaths();
				resolver.addContentVersionStrategy(paths);
			}
			return resolver;
		}

	}

	/**
	 * Decorator to make {@link PathExtensionContentNegotiationStrategy} optional
	 * depending on a request attribute.
	 */
	static class OptionalPathExtensionContentNegotiationStrategy implements ContentNegotiationStrategy {

		private static final String SKIP_ATTRIBUTE = PathExtensionContentNegotiationStrategy.class.getName() + ".SKIP";

		private final ContentNegotiationStrategy delegate;

		OptionalPathExtensionContentNegotiationStrategy(ContentNegotiationStrategy delegate) {
			this.delegate = delegate;
		}

		@Override
		public List<MediaType> resolveMediaTypes(NativeWebRequest webRequest)
				throws HttpMediaTypeNotAcceptableException {
			Object skip = webRequest.getAttribute(SKIP_ATTRIBUTE, RequestAttributes.SCOPE_REQUEST);
			if (skip != null && Boolean.parseBoolean(skip.toString())) {
				return MEDIA_TYPE_ALL_LIST;
			}
			return this.delegate.resolveMediaTypes(webRequest);
		}

	}

}<|MERGE_RESOLUTION|>--- conflicted
+++ resolved
@@ -350,15 +350,10 @@
 	/**
 	 * Configuration equivalent to {@code @EnableWebMvc}.
 	 */
-<<<<<<< HEAD
 	@Configuration(proxyBeanMethods = false)
-	public static class EnableWebMvcConfiguration extends DelegatingWebMvcConfiguration {
-=======
-	@Configuration
 	public static class EnableWebMvcConfiguration extends DelegatingWebMvcConfiguration implements ResourceLoaderAware {
 
 		private final ResourceProperties resourceProperties;
->>>>>>> 5f336432
 
 		private final WebMvcProperties mvcProperties;
 
@@ -409,11 +404,12 @@
 		}
 
 		@Bean
-		public WelcomePageHandlerMapping welcomePageHandlerMapping(ApplicationContext applicationContext) {
+		public WelcomePageHandlerMapping welcomePageHandlerMapping(ApplicationContext applicationContext,
+				FormattingConversionService mvcConversionService, ResourceUrlProvider mvcResourceUrlProvider) {
 			WelcomePageHandlerMapping welcomePageHandlerMapping = new WelcomePageHandlerMapping(
 					new TemplateAvailabilityProviders(applicationContext), applicationContext, getWelcomePage(),
 					this.mvcProperties.getStaticPathPattern());
-			welcomePageHandlerMapping.setInterceptors(getInterceptors());
+			welcomePageHandlerMapping.setInterceptors(getInterceptors(mvcConversionService, mvcResourceUrlProvider));
 			return welcomePageHandlerMapping;
 		}
 
