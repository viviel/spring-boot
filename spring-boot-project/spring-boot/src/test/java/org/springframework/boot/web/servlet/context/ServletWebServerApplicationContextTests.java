--- conflicted
+++ resolved
@@ -129,14 +129,7 @@
 		// also be problematic in a classic WAR deployment.
 		addWebServerFactoryBean();
 		this.context.refresh();
-<<<<<<< HEAD
 		assertThat(this.context).hasFieldOrPropertyWithValue("shutdownHook", null);
-=======
-		Field shutdownHookField = AbstractApplicationContext.class.getDeclaredField("shutdownHook");
-		shutdownHookField.setAccessible(true);
-		Object shutdownHook = shutdownHookField.get(this.context);
-		assertThat(shutdownHook).isNull();
->>>>>>> 24925c3d
 	}
 
 	@Test
