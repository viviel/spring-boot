--- conflicted
+++ resolved
@@ -85,19 +85,7 @@
     repository: ((docker-hub-organization))/spring-boot-jdk11-ci-image
     username: ((docker-hub-username))
     password: ((docker-hub-password))
-<<<<<<< HEAD
     tag: 2.3.x
-- name: spring-boot-jdk13-ci-image
-  type: docker-image
-  icon: docker
-  source:
-    repository: ((docker-hub-organization))/spring-boot-jdk13-ci-image
-    username: ((docker-hub-username))
-    password: ((docker-hub-password))
-    tag: 2.3.x
-=======
-    tag: 2.2.x
->>>>>>> 1bf7d251
 - name: spring-boot-jdk14-ci-image
   type: docker-image
   icon: docker
@@ -349,47 +337,6 @@
       silent: true
       icon_emoji: ":concourse:"
       username: concourse-ci
-<<<<<<< HEAD
-- name: jdk13-build
-  serial: true
-  public: true
-  plan:
-    - get: spring-boot-jdk13-ci-image
-    - get: git-repo
-      trigger: true
-    - put: repo-status-jdk13-build
-      params: { state: "pending", commit: "git-repo" }
-    - do:
-      - task: build-project
-        privileged: true
-        timeout: ((task-timeout))
-        image: spring-boot-jdk13-ci-image
-        file: git-repo/ci/tasks/build-project.yml
-        params:
-          BRANCH: ((branch))
-          GRADLE_ENTERPRISE_ACCESS_KEY: ((gradle_enterprise_secret_access_key))
-          GRADLE_ENTERPRISE_CACHE_USERNAME: ((gradle_enterprise_cache_user.username))
-          GRADLE_ENTERPRISE_CACHE_PASSWORD: ((gradle_enterprise_cache_user.password))
-      on_failure:
-        do:
-          - put: repo-status-jdk13-build
-            params: { state: "failure", commit: "git-repo" }
-          - put: slack-alert
-            params:
-              text: ":concourse-failed: <https://ci.spring.io/teams/${BUILD_TEAM_NAME}/pipelines/${BUILD_PIPELINE_NAME}/jobs/${BUILD_JOB_NAME}/builds/${BUILD_NAME}|${BUILD_PIPELINE_NAME} ${BUILD_JOB_NAME} failed!>"
-              silent: true
-              icon_emoji: ":concourse:"
-              username: concourse-ci
-    - put: repo-status-jdk13-build
-      params: { state: "success", commit: "git-repo" }
-    - put: slack-alert
-      params:
-        text: ":concourse-succeeded: <https://ci.spring.io/teams/${BUILD_TEAM_NAME}/pipelines/${BUILD_PIPELINE_NAME}/jobs/${BUILD_JOB_NAME}/builds/${BUILD_NAME}|${BUILD_PIPELINE_NAME} ${BUILD_JOB_NAME} was successful!>"
-        silent: true
-        icon_emoji: ":concourse:"
-        username: concourse-ci
-=======
->>>>>>> 1bf7d251
 - name: jdk14-build
   serial: true
   public: true
